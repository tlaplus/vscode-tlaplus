--- conflicted
+++ resolved
@@ -318,7 +318,6 @@
                 "category": "TLA+"
             },
             {
-<<<<<<< HEAD
                 "command": "tlaplus.refreshModuleIndex",
                 "title": "Refresh Module Index",
                 "category": "TLA+"
@@ -371,7 +370,8 @@
                 "command": "tlaplus.moduleExplorer.copySymbolName",
                 "title": "Copy Symbol Name",
                 "category": "TLA+ Module Explorer"
-=======
+            },
+            {
                 "command": "tlaplus.tlc.profiler.toggle",
                 "title": "Toggle Coverage Visualization",
                 "category": "TLA+",
@@ -381,7 +381,6 @@
                 "command": "tlaplus.tlc.profiler.clear",
                 "title": "Clear Coverage Data",
                 "category": "TLA+"
->>>>>>> b7da6f9e
             }
         ],
         "snippets": [
