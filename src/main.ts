--- conflicted
+++ resolved
@@ -35,12 +35,9 @@
 import { CheckModuleTool, SmokeModuleTool } from './lm/TLCTool';
 import { ParseModuleTool, SymbolProviderTool } from './lm/SANYTool';
 import { MCPServer } from './lm/MCPServer';
-<<<<<<< HEAD
 import { updateVarsCommand } from './commands/updateVars';
-=======
 import { TlcCoverageDecorationProvider } from './tlcCoverage';
 import { registerCoverageCommands } from './commands/toggleCoverage';
->>>>>>> b7da6f9e
 
 const TLAPLUS_FILE_SELECTOR: vscode.DocumentSelector = { scheme: 'file', language: LANG_TLAPLUS };
 const TLAPLUS_CFG_FILE_SELECTOR: vscode.DocumentSelector = { scheme: 'file', language: LANG_TLAPLUS_CFG };
